import json
from typing import Any, Dict, Optional

from langchain.agents.agent import AgentExecutor
from langchain.agents.load_tools import (
    _BASE_TOOLS,
    _EXTRA_LLM_TOOLS,
    _EXTRA_OPTIONAL_TOOLS,
    _LLM_TOOLS,
)
<<<<<<< HEAD
from langchain.agents import agent as agent_module
from langflow.utils.graph import Graph

from langflow.interface.importing import import_by_type

from langchain.agents import ZeroShotAgent


def instantiate_class(module_type: str, base_type: str, params: Dict) -> Any:
    """Instantiate class from module type and key, and params"""
    class_object = import_by_type(_type=base_type, name=module_type)
    if base_type == "agents":
        # We need to initialize it differently
        allowed_tools = params["allowed_tools"]
        llm_chain = params["llm_chain"]
        return load_agent_executor(class_object, allowed_tools, llm_chain)
    elif base_type == "tools" or module_type != "ZeroShotPrompt":
        return class_object(**params)
    else:
        return ZeroShotAgent.create_prompt(**params, tools=[])
=======
from langchain.agents.loading import load_agent_from_config
from langchain.agents.tools import Tool
from langchain.callbacks.base import BaseCallbackManager
from langchain.chains.loading import load_chain_from_config
from langchain.llms.base import BaseLLM
from langchain.llms.loading import load_llm_from_config

from langflow.interface.types import get_type_list
from langflow.utils import payload, util
>>>>>>> 250d3a10


def load_flow_from_json(path: str):
    """Load flow from json file"""
    with open(path, "r") as f:
        flow_graph = json.load(f)
    data_graph = flow_graph["data"]
    extracted_json = extract_json(data_graph)
    return load_langchain_type_from_config(config=extracted_json)


def extract_json(data_graph):
    nodes = data_graph["nodes"]
    # Substitute ZeroShotPrompt with PromptTemplate
    nodes = replace_zero_shot_prompt_with_prompt_template(nodes)
    # Add input variables
    nodes = payload.extract_input_variables(nodes)
    # Nodes, edges and root node
    edges = data_graph["edges"]
    graph = Graph(nodes, edges)
    root = payload.get_root_node(graph)
    return payload.build_json(root, graph)


def replace_zero_shot_prompt_with_prompt_template(nodes):
    """Replace ZeroShotPrompt with PromptTemplate"""
    for node in nodes:
        if node["data"]["type"] == "ZeroShotPrompt":
            # Build Prompt Template
            tools = [
                tool
                for tool in nodes
                if tool["type"] != "chatOutputNode"
                and "Tool" in tool["data"]["node"]["base_classes"]
            ]
            node["data"] = build_prompt_template(prompt=node["data"], tools=tools)
            break
    return nodes


def load_langchain_type_from_config(config: Dict[str, Any]):
    """Load langchain type from config"""
    # Get type list
    type_list = get_type_list()
    if config["_type"] in type_list["agents"]:
        config = util.update_verbose(config, new_value=False)
        return load_agent_executor_from_config(config, verbose=True)
    elif config["_type"] in type_list["chains"]:
        config = util.update_verbose(config, new_value=False)
        return load_chain_from_config(config, verbose=True)
    elif config["_type"] in type_list["llms"]:
        config = util.update_verbose(config, new_value=True)
        return load_llm_from_config(config)
    else:
        raise ValueError("Type should be either agent, chain or llm")


def load_agent_executor_from_config(
    config: dict,
    llm: Optional[BaseLLM] = None,
    tools: Optional[list[Tool]] = None,
    callback_manager: Optional[BaseCallbackManager] = None,
    **kwargs: Any,
):
    tools = load_tools_from_config(config["allowed_tools"])
    config["allowed_tools"] = [tool.name for tool in tools] if tools else []
    agent_obj = load_agent_from_config(config, llm, tools, **kwargs)

    return AgentExecutor.from_agent_and_tools(
        agent=agent_obj,
        tools=tools,
        callback_manager=callback_manager,
        **kwargs,
    )


def load_agent_executor(
    agent_class: agent_module.Agent, allowed_tools, llm_chain, **kwargs
):
    """Load agent executor from agent class, tools and chain"""
    tool_names = [tool.name for tool in allowed_tools]
    agent = agent_class(allowed_tools=tool_names, llm_chain=llm_chain)
    return AgentExecutor.from_agent_and_tools(
        agent=agent,
        tools=allowed_tools,
        **kwargs,
    )


def load_tools_from_config(tool_list: list[dict]) -> list:
    """Load tools based on a config list.

    Args:
        config: config list.

    Returns:
        List of tools.
    """
    tools = []
    for tool in tool_list:
        tool_type = tool.pop("_type")
        llm_config = tool.pop("llm", None)
        llm = load_llm_from_config(llm_config) if llm_config else None
        kwargs = tool
        if tool_type in _BASE_TOOLS:
            tools.append(_BASE_TOOLS[tool_type]())
        elif tool_type in _LLM_TOOLS:
            if llm is None:
                raise ValueError(f"Tool {tool_type} requires an LLM to be provided")
            tools.append(_LLM_TOOLS[tool_type](llm))
        elif tool_type in _EXTRA_LLM_TOOLS:
            if llm is None:
                raise ValueError(f"Tool {tool_type} requires an LLM to be provided")
            _get_llm_tool_func, extra_keys = _EXTRA_LLM_TOOLS[tool_type]
            if missing_keys := set(extra_keys).difference(kwargs):
                raise ValueError(
                    f"Tool {tool_type} requires some parameters that were not "
                    f"provided: {missing_keys}"
                )
            tools.append(_get_llm_tool_func(llm=llm, **kwargs))
        elif tool_type in _EXTRA_OPTIONAL_TOOLS:
            _get_tool_func, extra_keys = _EXTRA_OPTIONAL_TOOLS[tool_type]
            kwargs = {k: value for k, value in kwargs.items() if value}
            tools.append(_get_tool_func(**kwargs))
        else:
            raise ValueError(f"Got unknown tool {tool_type}")
    return tools


def build_prompt_template(prompt, tools):
    """Build PromptTemplate from ZeroShotPrompt"""
    prefix = prompt["node"]["template"]["prefix"]["value"]
    suffix = prompt["node"]["template"]["suffix"]["value"]
    format_instructions = prompt["node"]["template"]["format_instructions"]["value"]

    tool_strings = "\n".join(
        [
            f"{tool['data']['node']['name']}: {tool['data']['node']['description']}"
            for tool in tools
        ]
    )
    tool_names = ", ".join([tool["data"]["node"]["name"] for tool in tools])
    format_instructions = format_instructions.format(tool_names=tool_names)
    value = "\n\n".join([prefix, tool_strings, format_instructions, suffix])

    prompt["type"] = "PromptTemplate"

    prompt["node"] = {
        "template": {
            "_type": "prompt",
            "input_variables": {
                "type": "str",
                "required": True,
                "placeholder": "",
                "list": True,
                "show": False,
                "multiline": False,
            },
            "output_parser": {
                "type": "BaseOutputParser",
                "required": False,
                "placeholder": "",
                "list": False,
                "show": False,
                "multline": False,
                "value": None,
            },
            "template": {
                "type": "str",
                "required": True,
                "placeholder": "",
                "list": False,
                "show": True,
                "multiline": True,
                "value": value,
            },
            "template_format": {
                "type": "str",
                "required": False,
                "placeholder": "",
                "list": False,
                "show": False,
                "multline": False,
                "value": "f-string",
            },
            "validate_template": {
                "type": "bool",
                "required": False,
                "placeholder": "",
                "list": False,
                "show": False,
                "multline": False,
                "value": True,
            },
        },
        "description": "Schema to represent a prompt for an LLM.",
        "base_classes": ["BasePromptTemplate"],
    }

    return prompt<|MERGE_RESOLUTION|>--- conflicted
+++ resolved
@@ -8,13 +8,21 @@
     _EXTRA_OPTIONAL_TOOLS,
     _LLM_TOOLS,
 )
-<<<<<<< HEAD
 from langchain.agents import agent as agent_module
 from langflow.utils.graph import Graph
 
 from langflow.interface.importing import import_by_type
 
 from langchain.agents import ZeroShotAgent
+from langchain.agents.loading import load_agent_from_config
+from langchain.agents.tools import Tool
+from langchain.callbacks.base import BaseCallbackManager
+from langchain.chains.loading import load_chain_from_config
+from langchain.llms.base import BaseLLM
+from langchain.llms.loading import load_llm_from_config
+
+from langflow.interface.types import get_type_list
+from langflow.utils import payload, util
 
 
 def instantiate_class(module_type: str, base_type: str, params: Dict) -> Any:
@@ -29,17 +37,6 @@
         return class_object(**params)
     else:
         return ZeroShotAgent.create_prompt(**params, tools=[])
-=======
-from langchain.agents.loading import load_agent_from_config
-from langchain.agents.tools import Tool
-from langchain.callbacks.base import BaseCallbackManager
-from langchain.chains.loading import load_chain_from_config
-from langchain.llms.base import BaseLLM
-from langchain.llms.loading import load_llm_from_config
-
-from langflow.interface.types import get_type_list
-from langflow.utils import payload, util
->>>>>>> 250d3a10
 
 
 def load_flow_from_json(path: str):
