--- conflicted
+++ resolved
@@ -1,11 +1,15 @@
 import clsx, { ClassValue } from "clsx";
 import { twMerge } from "tailwind-merge";
 import { ADJECTIVES, DESCRIPTIONS, NOUNS } from "../flow_constants";
-import { IVarHighlightType, groupDataType, groupedObjType, tweakType } from "../types/components";
+import { APIDataType } from "../types/api";
+import {
+  IVarHighlightType,
+  groupedObjType,
+  tweakType,
+} from "../types/components";
 import { FlowType, NodeType } from "../types/flow";
 import { TabsState } from "../types/tabs";
 import { buildTweaks } from "./reactflowUtils";
-import { APIClassType, APIDataType, APIObjectType } from "../types/api";
 
 export function classNames(...classes: Array<string>): string {
   return classes.filter(Boolean).join(" ");
@@ -89,10 +93,23 @@
 export const isWrappedWithClass = (event: any, className: string | undefined) =>
   event.target.closest(`.${className}`);
 
-export function groupByFamily(data: APIDataType, baseClasses: string, left: boolean, flow?: NodeType[]): groupedObjType[] {
+export function groupByFamily(
+  data: APIDataType,
+  baseClasses: string,
+  left: boolean,
+  flow?: NodeType[]
+): groupedObjType[] {
   const baseClassesSet = new Set(baseClasses.split("\n"));
-  let arrOfPossibleInputs: Array<{ category: string; nodes: string[]; full: boolean; }>  = [];
-  let arrOfPossibleOutputs: Array<{ category: string; nodes: string[]; full: boolean; }> = [];
+  let arrOfPossibleInputs: Array<{
+    category: string;
+    nodes: string[];
+    full: boolean;
+  }> = [];
+  let arrOfPossibleOutputs: Array<{
+    category: string;
+    nodes: string[];
+    full: boolean;
+  }> = [];
   let checkedNodes = new Map();
   const excludeTypes = new Set([
     "str",
@@ -104,14 +121,7 @@
     "int",
   ]);
 
-<<<<<<< HEAD
-  const checkBaseClass = (t) =>
-    t.type &&
-    t.show &&
-    ((!excludeTypes.has(t.type) && baseClassesSet.has(t.type)) ||
-      (t.input_types && t.input_types.some((x) => baseClassesSet.has(x))));
-=======
-  const checkBaseClass = (template: any) =>
+  const checkBaseClass = (template) =>
     template.type &&
     template.show &&
     ((!excludeTypes.has(template.type) && baseClassesSet.has(template.type)) ||
@@ -119,7 +129,6 @@
         template.input_types.some((inputType) =>
           baseClassesSet.has(inputType)
         )));
->>>>>>> cb66255b
 
   if (flow) {
     for (const node of flow) {
@@ -131,13 +140,9 @@
           Object.values(nodeData.node!.template).some(checkBaseClass),
         hasBaseClassInBaseClasses:
           foundNode?.hasBaseClassInBaseClasses ||
-<<<<<<< HEAD
-          nodeData.node!.base_classes.some((t) => baseClassesSet.has(t)),
-=======
-          nodeData.node.base_classes.some((baseClass) =>
+          nodeData.node!.base_classes.some((baseClass) =>
             baseClassesSet.has(baseClass)
           ),
->>>>>>> cb66255b
       });
     }
   }
@@ -153,13 +158,8 @@
           hasBaseClassInTemplate: Object.values(node!.template).some(
             checkBaseClass
           ),
-<<<<<<< HEAD
-          hasBaseClassInBaseClasses: node!.base_classes.some((t) =>
-            baseClassesSet.has(t)
-=======
-          hasBaseClassInBaseClasses: node.base_classes.some((baseClass) =>
+          hasBaseClassInBaseClasses: node!.base_classes.some((baseClass) =>
             baseClassesSet.has(baseClass)
->>>>>>> cb66255b
           ),
         };
         checkedNodes.set(n, foundNode);
@@ -407,12 +407,8 @@
 export function getWidgetCode(flow: FlowType, tabsState?: TabsState): string {
   const flowId = flow.id;
   const flowName = flow.name;
-<<<<<<< HEAD
   const inputs = buildInputs(tabsState!, flow.id);
-=======
-  const inputs = buildInputs(tabsState, flow.id);
   let chat_input_field = getChatInputField(flow, tabsState);
->>>>>>> cb66255b
 
   return `<script src="https://cdn.jsdelivr.net/gh/logspace-ai/langflow-embedded-chat@main/dist/build/static/js/bundle.min.js"></script>
 
@@ -425,13 +421,7 @@
   ${
     tabsState![flow.id] && tabsState![flow.id].formKeysData
       ? `chat_inputs='${inputs}'
-<<<<<<< HEAD
-  chat_input_field="${
-    Object.keys(tabsState![flow.id].formKeysData.input_keys!)[0]
-  }"
-=======
   chat_input_field="${chat_input_field}"
->>>>>>> cb66255b
   `
       : ""
   }host_url="http://localhost:7860"
