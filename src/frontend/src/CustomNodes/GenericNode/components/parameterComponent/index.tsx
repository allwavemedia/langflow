import { Handle, Position, useUpdateNodeInternals } from "reactflow";
import {
  classNames,
  getRandomKeyByssmm,
  groupByFamily,
  isValidConnection,
  nodeIconsLucide,
} from "../../../../utils";
import { useContext, useEffect, useRef, useState } from "react";
import InputComponent from "../../../../components/inputComponent";
import InputListComponent from "../../../../components/inputListComponent";
import TextAreaComponent from "../../../../components/textAreaComponent";
import { typesContext } from "../../../../contexts/typesContext";
import { ParameterComponentType } from "../../../../types/components";
import FloatComponent from "../../../../components/floatComponent";
import Dropdown from "../../../../components/dropdownComponent";
import CodeAreaComponent from "../../../../components/codeAreaComponent";
import InputFileComponent from "../../../../components/inputFileComponent";
import { TabsContext } from "../../../../contexts/tabsContext";
import IntComponent from "../../../../components/intComponent";
import PromptAreaComponent from "../../../../components/promptComponent";
import { nodeNames } from "../../../../utils";
import React from "react";
import { nodeColors } from "../../../../utils";
import ShadTooltip from "../../../../components/ShadTooltipComponent";
import { PopUpContext } from "../../../../contexts/popUpContext";
import ToggleShadComponent from "../../../../components/toggleShadComponent";
<<<<<<< HEAD
import * as _ from "lodash";
=======
import { Info } from "lucide-react";
>>>>>>> d91451cb

export default function ParameterComponent({
  left,
  id,
  data,
  tooltipTitle,
  title,
  color,
  type,
  name = "",
  required = false,
<<<<<<< HEAD
  optionalHandle = null,
=======
  info = "",
>>>>>>> d91451cb
}: ParameterComponentType) {
  const ref = useRef(null);
  const refHtml = useRef(null);
  const infoHtml = useRef(null);
  const updateNodeInternals = useUpdateNodeInternals();
  const [position, setPosition] = useState(0);
  const { closePopUp } = useContext(PopUpContext);
  const { setTabsState, tabId, save } = useContext(TabsContext);

  useEffect(() => {
    if (ref.current && ref.current.offsetTop && ref.current.clientHeight) {
      setPosition(ref.current.offsetTop + ref.current.clientHeight / 2);
      updateNodeInternals(data.id);
    }
  }, [data.id, ref, ref.current, ref.current?.offsetTop, updateNodeInternals]);

  useEffect(() => {
    updateNodeInternals(data.id);
  }, [data.id, position, updateNodeInternals]);

  const [enabled, setEnabled] = useState(
    data.node.template[name]?.value ?? false
  );

  useEffect(() => {}, [closePopUp, data.node.template]);

  const { reactFlowInstance } = useContext(typesContext);
  let disabled =
    reactFlowInstance?.getEdges().some((e) => e.targetHandle === id) ?? false;
  const [myData, setMyData] = useState(useContext(typesContext).data);

  const handleOnNewValue = (newValue: any) => {
    data.node.template[name].value = newValue;
    // Set state to pending
    setTabsState((prev) => {
      return {
        ...prev,
        [tabId]: {
          ...prev[tabId],
          isPending: true,
        },
      };
    });
  };

  useEffect(() => {
<<<<<<< HEAD
    const groupedObj = groupByFamily(myData, tooltipTitle, left, data.type);
=======
    infoHtml.current = (
      <div className="h-full w-full break-words">
        {info.split("\n").map((line, i) => (
          <p key={i} className="block">
            {line}
          </p>
        ))}
      </div>
    );
  }, [info]);

  useEffect(() => {
    const groupedObj = groupByFamily(myData, tooltipTitle);
>>>>>>> d91451cb

    refHtml.current = groupedObj.map((item, i) => (
      <span
        key={getRandomKeyByssmm() + item.family + i}
        className={classNames(
          i > 0 ? "mt-3 flex items-center" : "flex items-center"
        )}
      >
        <div
          className="h-6 w-6"
          style={{
            color: nodeColors[item.family],
          }}
        >
          {React.createElement(nodeIconsLucide[item.family])}
        </div>
        <span className="ps-2 text-foreground">
          {nodeNames[item.family] ?? ""}{" "}
          <span className={classNames(left ? "hidden" : "")}>
            {" "}
            -&nbsp;
            {item.type.split(", ").length > 2
              ? item.type.split(", ").map((el, i) => (
                  <React.Fragment key={el + i}>
                    <span>
                      {i === item.type.split(", ").length - 1
                        ? el
                        : (el += `, `)}
                    </span>
                    {i % 2 === 0 && i > 0 && <br />}
                  </React.Fragment>
                ))
              : item.type}
          </span>
        </span>
      </span>
    ));
  }, [tooltipTitle]);

  return (
    <div
      ref={ref}
<<<<<<< HEAD
      className="mt-1 flex w-full flex-wrap items-center justify-between bg-muted px-5 py-2 dark:bg-gray-800 dark:text-white"
    >
      <>
        <div className={"w-full truncate text-sm " + (left ? "" : "text-end")}>
=======
      className="mt-1 flex w-full flex-wrap items-center justify-between bg-muted px-5 py-2"
    >
      <>
        <div
          className={
            "w-full truncate text-sm" +
            (left ? "" : " text-end") +
            (info !== "" ? " flex items-center" : "")
          }
        >
>>>>>>> d91451cb
          {title}
          <span className="text-destructive">{required ? " *" : ""}</span>
          <div className="">
            {info !== "" && (
              <ShadTooltip content={infoHtml.current}>
                <Info className="relative bottom-0.5 ml-2 h-3 w-3" />
              </ShadTooltip>
            )}
          </div>
        </div>
        {left &&
        (type === "str" ||
          type === "bool" ||
          type === "float" ||
          type === "code" ||
          type === "prompt" ||
          type === "file" ||
          type === "int") &&
        !optionalHandle ? (
          <></>
        ) : (
          <ShadTooltip
            delayDuration={0}
            content={refHtml.current}
            side={left ? "left" : "right"}
          >
            <Handle
              type={left ? "target" : "source"}
              position={left ? Position.Left : Position.Right}
              id={id}
              isValidConnection={(connection) =>
                isValidConnection(connection, reactFlowInstance)
              }
              className={classNames(
                left ? "-ml-0.5 " : "-mr-0.5 ",
<<<<<<< HEAD
                "h-3 w-3 rounded-full border-2 bg-white dark:bg-gray-800"
=======
                "h-3 w-3 rounded-full border-2 bg-background"
>>>>>>> d91451cb
              )}
              style={{
                borderColor: color,
                top: position,
              }}
            ></Handle>
          </ShadTooltip>
        )}

        {left === true &&
        type === "str" &&
        !data.node.template[name].options ? (
          <div className="mt-2 w-full">
            {data.node.template[name].list ? (
              <InputListComponent
                disabled={disabled}
                value={
                  !data.node.template[name].value ||
                  data.node.template[name].value === ""
                    ? [""]
                    : data.node.template[name].value
                }
                onChange={handleOnNewValue}
              />
            ) : data.node.template[name].multiline ? (
              <TextAreaComponent
                disabled={disabled}
                value={data.node.template[name].value ?? ""}
                onChange={handleOnNewValue}
              />
            ) : (
              <InputComponent
                disabled={disabled}
                disableCopyPaste={true}
                password={data.node.template[name].password ?? false}
                value={data.node.template[name].value ?? ""}
                onChange={handleOnNewValue}
              />
            )}
          </div>
        ) : left === true && type === "bool" ? (
          <div className="mt-2 w-full">
            <ToggleShadComponent
              disabled={disabled}
              enabled={enabled}
              setEnabled={(t) => {
                handleOnNewValue(t);
                setEnabled(t);
              }}
              size="large"
            />
          </div>
        ) : left === true && type === "float" ? (
          <div className="mt-2 w-full">
            <FloatComponent
              disabled={disabled}
              disableCopyPaste={true}
              value={data.node.template[name].value ?? ""}
              onChange={handleOnNewValue}
            />
          </div>
        ) : left === true &&
          type === "str" &&
          data.node.template[name].options ? (
          <div className="mt-2 w-full">
            <Dropdown
              options={data.node.template[name].options}
              onSelect={handleOnNewValue}
              value={data.node.template[name].value ?? "Choose an option"}
            ></Dropdown>
          </div>
        ) : left === true && type === "code" ? (
<<<<<<< HEAD
          <CodeAreaComponent
            setNodeClass={(nodeClass) => {
              data.node = nodeClass;
            }}
            nodeClass={data.node}
            disabled={disabled}
            value={data.node.template[name].value ?? ""}
            onChange={handleOnNewValue}
          />
=======
          <div className="mt-2 w-full">
            <CodeAreaComponent
              disabled={disabled}
              value={data.node.template[name].value ?? ""}
              onChange={handleOnNewValue}
            />
          </div>
>>>>>>> d91451cb
        ) : left === true && type === "file" ? (
          <div className="mt-2 w-full">
            <InputFileComponent
              disabled={disabled}
              value={data.node.template[name].value ?? ""}
              onChange={handleOnNewValue}
              fileTypes={data.node.template[name].fileTypes}
              suffixes={data.node.template[name].suffixes}
              onFileChange={(t: string) => {
                data.node.template[name].file_path = t;
                save();
              }}
            ></InputFileComponent>
          </div>
        ) : left === true && type === "int" ? (
          <div className="mt-2 w-full">
            <IntComponent
              disabled={disabled}
              disableCopyPaste={true}
              value={data.node.template[name].value ?? ""}
              onChange={handleOnNewValue}
            />
          </div>
        ) : left === true && type === "prompt" ? (
<<<<<<< HEAD
          <PromptAreaComponent
            setNodeClass={(nodeClass) => {
              data.node = nodeClass;
            }}
            nodeClass={data.node}
            disabled={disabled}
            value={data.node.template[name].value ?? ""}
            onChange={handleOnNewValue}
          />
=======
          <div className="mt-2 w-full">
            <PromptAreaComponent
              disabled={disabled}
              value={data.node.template[name].value ?? ""}
              onChange={handleOnNewValue}
            />
          </div>
>>>>>>> d91451cb
        ) : (
          <></>
        )}
      </>
    </div>
  );
}<|MERGE_RESOLUTION|>--- conflicted
+++ resolved
@@ -25,11 +25,8 @@
 import ShadTooltip from "../../../../components/ShadTooltipComponent";
 import { PopUpContext } from "../../../../contexts/popUpContext";
 import ToggleShadComponent from "../../../../components/toggleShadComponent";
-<<<<<<< HEAD
 import * as _ from "lodash";
-=======
 import { Info } from "lucide-react";
->>>>>>> d91451cb
 
 export default function ParameterComponent({
   left,
@@ -41,11 +38,8 @@
   type,
   name = "",
   required = false,
-<<<<<<< HEAD
   optionalHandle = null,
-=======
   info = "",
->>>>>>> d91451cb
 }: ParameterComponentType) {
   const ref = useRef(null);
   const refHtml = useRef(null);
@@ -92,9 +86,6 @@
   };
 
   useEffect(() => {
-<<<<<<< HEAD
-    const groupedObj = groupByFamily(myData, tooltipTitle, left, data.type);
-=======
     infoHtml.current = (
       <div className="h-full w-full break-words">
         {info.split("\n").map((line, i) => (
@@ -107,8 +98,7 @@
   }, [info]);
 
   useEffect(() => {
-    const groupedObj = groupByFamily(myData, tooltipTitle);
->>>>>>> d91451cb
+    const groupedObj = groupByFamily(myData, tooltipTitle, left, data.type);
 
     refHtml.current = groupedObj.map((item, i) => (
       <span
@@ -151,12 +141,6 @@
   return (
     <div
       ref={ref}
-<<<<<<< HEAD
-      className="mt-1 flex w-full flex-wrap items-center justify-between bg-muted px-5 py-2 dark:bg-gray-800 dark:text-white"
-    >
-      <>
-        <div className={"w-full truncate text-sm " + (left ? "" : "text-end")}>
-=======
       className="mt-1 flex w-full flex-wrap items-center justify-between bg-muted px-5 py-2"
     >
       <>
@@ -167,7 +151,6 @@
             (info !== "" ? " flex items-center" : "")
           }
         >
->>>>>>> d91451cb
           {title}
           <span className="text-destructive">{required ? " *" : ""}</span>
           <div className="">
@@ -203,11 +186,7 @@
               }
               className={classNames(
                 left ? "-ml-0.5 " : "-mr-0.5 ",
-<<<<<<< HEAD
-                "h-3 w-3 rounded-full border-2 bg-white dark:bg-gray-800"
-=======
                 "h-3 w-3 rounded-full border-2 bg-background"
->>>>>>> d91451cb
               )}
               style={{
                 borderColor: color,
@@ -280,25 +259,17 @@
             ></Dropdown>
           </div>
         ) : left === true && type === "code" ? (
-<<<<<<< HEAD
-          <CodeAreaComponent
+          <div className="mt-2 w-full">
+            <CodeAreaComponent
             setNodeClass={(nodeClass) => {
               data.node = nodeClass;
             }}
             nodeClass={data.node}
-            disabled={disabled}
-            value={data.node.template[name].value ?? ""}
-            onChange={handleOnNewValue}
-          />
-=======
-          <div className="mt-2 w-full">
-            <CodeAreaComponent
-              disabled={disabled}
-              value={data.node.template[name].value ?? ""}
-              onChange={handleOnNewValue}
-            />
-          </div>
->>>>>>> d91451cb
+              disabled={disabled}
+              value={data.node.template[name].value ?? ""}
+              onChange={handleOnNewValue}
+            />
+          </div>
         ) : left === true && type === "file" ? (
           <div className="mt-2 w-full">
             <InputFileComponent
@@ -323,25 +294,17 @@
             />
           </div>
         ) : left === true && type === "prompt" ? (
-<<<<<<< HEAD
-          <PromptAreaComponent
+          <div className="mt-2 w-full">
+            <PromptAreaComponent
             setNodeClass={(nodeClass) => {
               data.node = nodeClass;
             }}
             nodeClass={data.node}
-            disabled={disabled}
-            value={data.node.template[name].value ?? ""}
-            onChange={handleOnNewValue}
-          />
-=======
-          <div className="mt-2 w-full">
-            <PromptAreaComponent
-              disabled={disabled}
-              value={data.node.template[name].value ?? ""}
-              onChange={handleOnNewValue}
-            />
-          </div>
->>>>>>> d91451cb
+              disabled={disabled}
+              value={data.node.template[name].value ?? ""}
+              onChange={handleOnNewValue}
+            />
+          </div>
         ) : (
           <></>
         )}
