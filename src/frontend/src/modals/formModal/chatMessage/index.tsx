import Convert from "ansi-to-html";
import { useMemo, useState } from "react";
import ReactMarkdown from "react-markdown";
import rehypeMathjax from "rehype-mathjax";
import remarkGfm from "remark-gfm";
import remarkMath from "remark-math";
import MaleTechnology from "../../../assets/male-technologist.png";
import Robot from "../../../assets/robot.png";
import SanitizedHTMLWrapper from "../../../components/SanitizedHTMLWrapper";
import CodeTabsComponent from "../../../components/codeTabsComponent";
import IconComponent from "../../../components/genericIconComponent";
import { ChatMessageType } from "../../../types/chat";
import { classNames } from "../../../utils/utils";
import FileCard from "../fileComponent";
export default function ChatMessage({
  chat,
  lockChat,
  lastMessage,
}: {
  chat: ChatMessageType;
  lockChat: boolean;
  lastMessage: boolean;
}) {
  const convert = new Convert({ newline: true });
  const [hidden, setHidden] = useState(true);
  const template = chat.template;
  const [promptOpen, setPromptOpen] = useState(false);
  return (
    <div
      className={classNames("form-modal-chat-position", chat.isSend ? "" : " ")}
    >
      <div className={classNames("form-modal-chatbot-icon ")}>
        {!chat.isSend ? (
          <div className="form-modal-chat-image">
            <div className="form-modal-chat-bot-icon ">
              <img
                src={Robot}
                className="form-modal-chat-icon-img"
                alt="robot_image"
              />
            </div>
          </div>
        ) : (
          <div className="form-modal-chat-image">
            <div className="form-modal-chat-user-icon ">
              <img
                src={MaleTechnology}
                className="form-modal-chat-icon-img"
                alt="male_technology"
              />
            </div>
          </div>
        )}
      </div>
      {!chat.isSend ? (
        <div className="form-modal-chat-text-position">
          <div className="form-modal-chat-text">
            {hidden && chat.thought && chat.thought !== "" && (
              <div
                onClick={() => setHidden((prev) => !prev)}
                className="form-modal-chat-icon-div"
              >
                <IconComponent
                  name="MessageSquare"
                  className="form-modal-chat-icon"
                />
              </div>
            )}
            {chat.thought && chat.thought !== "" && !hidden && (
              <SanitizedHTMLWrapper
                className=" form-modal-chat-thought"
                content={convert.toHtml(chat.thought)}
                onClick={() => setHidden((prev) => !prev)}
              />
            )}
            {chat.thought && chat.thought !== "" && !hidden && <br></br>}
            <div className="w-full">
              <div className="w-full dark:text-white">
                <div className="w-full">
                  {useMemo(
<<<<<<< HEAD
                    () => (
                      <ReactMarkdown
                        remarkPlugins={[remarkGfm, remarkMath]}
                        rehypePlugins={[rehypeMathjax]}
                        className="markdown prose inline-block break-words text-primary dark:prose-invert
                      sm:w-[30vw] sm:max-w-[30vw] lg:w-[40vw] lg:max-w-[40vw]"
                        components={{
                          pre({ node, ...props }) {
                            return <>{props.children}</>;
                          },
                          code: ({
                            node,
                            inline,
                            className,
                            children,
                            ...props
                          }) => {
                            if (children.length) {
                              if (children[0] === "▍") {
                                return (
                                  <span className="form-modal-markdown-span">
                                    ▍
                                  </span>
=======
                    () =>
                      chat.message.toString() === "" && lockChat ? (
                        <IconComponent
                          name="MoreHorizontal"
                          className="h-8 w-8 animate-pulse"
                        />
                      ) : (
                        <ReactMarkdown
                          remarkPlugins={[remarkGfm, remarkMath]}
                          rehypePlugins={[rehypeMathjax]}
                          className="markdown prose inline-block break-words text-primary dark:prose-invert
                      sm:w-[30vw] sm:max-w-[30vw] lg:w-[40vw] lg:max-w-[40vw]"
                          components={{
                            pre({ node, ...props }) {
                              return <>{props.children}</>;
                            },
                            code: ({
                              node,
                              inline,
                              className,
                              children,
                              ...props
                            }) => {
                              if (children.length) {
                                if (children[0] === "▍") {
                                  return (
                                    <span className="form-modal-markdown-span">
                                      ▍
                                    </span>
                                  );
                                }

                                children[0] = (children[0] as string).replace(
                                  "`▍`",
                                  "▍"
>>>>>>> 2d908140
                                );
                              }

                              const match = /language-(\w+)/.exec(
                                className || ""
                              );

<<<<<<< HEAD
                            return !inline ? (
                              <CodeTabsComponent
                                isMessage
                                tabs={[
                                  {
                                    name: (match && match[1]) || "",
                                    mode: (match && match[1]) || "",
                                    image:
                                      "https://curl.se/logo/curl-symbol-transparent.png",
                                    language: (match && match[1]) || "",
                                    code: String(children).replace(/\n$/, ""),
                                  },
                                ]}
                                activeTab={"0"}
                                setActiveTab={() => {}}
                              />
                            ) : (
                              <code className={className} {...props}>
                                {children}
                              </code>
                            );
                          },
                        }}
                      >
                        {chat.message.toString()}
                      </ReactMarkdown>
                    ),
=======
                              return !inline ? (
                                <CodeTabsComponent
                                  isMessage
                                  tabs={[
                                    {
                                      name: (match && match[1]) || "",
                                      mode: (match && match[1]) || "",
                                      image:
                                        "https://curl.se/logo/curl-symbol-transparent.png",
                                      language: (match && match[1]) || "",
                                      code: String(children).replace(/\n$/, ""),
                                    },
                                  ]}
                                  activeTab={"0"}
                                  setActiveTab={() => {}}
                                />
                              ) : (
                                <code className={className} {...props}>
                                  {children}
                                </code>
                              );
                            },
                          }}
                        >
                          {chat.message.toString()}
                        </ReactMarkdown>
                      ),
>>>>>>> 2d908140
                    [chat.message, chat.message.toString()]
                  )}
                </div>
                {chat.files && (
                  <div className="my-2 w-full">
                    {chat.files.map((file, index) => {
                      return (
                        <div key={index} className="my-2 w-full">
                          <FileCard
                            fileName={"Generated File"}
                            fileType={file.data_type}
                            content={file.data}
                          />
                        </div>
                      );
                    })}
                  </div>
                )}
              </div>
            </div>
          </div>
        </div>
      ) : (
        <div>
          {template ? (
            <>
              <button
                className="form-modal-initial-prompt-btn"
                onClick={() => {
                  setPromptOpen((old) => !old);
                }}
              >
                Display Prompt
                <IconComponent
                  name="ChevronDown"
                  className={
                    "h-3 w-3 transition-all " + (promptOpen ? "rotate-180" : "")
                  }
                />
              </button>
              <span className="prose inline-block break-words text-primary dark:prose-invert">
                {promptOpen
                  ? template?.split("\n")?.map((line, index) => {
                      const regex = /{([^}]+)}/g;
                      let match;
                      let parts = [];
                      let lastIndex = 0;
                      while ((match = regex.exec(line)) !== null) {
                        // Push text up to the match
                        if (match.index !== lastIndex) {
                          parts.push(line.substring(lastIndex, match.index));
                        }
                        // Push div with matched text
                        if (chat.message[match[1]]) {
                          parts.push(
                            <span className="chat-message-highlight">
                              {chat.message[match[1]]}
                            </span>
                          );
                        }

                        // Update last index
                        lastIndex = regex.lastIndex;
                      }
                      // Push text after the last match
                      if (lastIndex !== line.length) {
                        parts.push(line.substring(lastIndex));
                      }
                      return <p>{parts}</p>;
                    })
                  : chat.message[chat.chatKey]}
              </span>
            </>
          ) : (
            <span>{chat.message[chat.chatKey]}</span>
          )}
        </div>
      )}
    </div>
  );
}<|MERGE_RESOLUTION|>--- conflicted
+++ resolved
@@ -78,31 +78,6 @@
               <div className="w-full dark:text-white">
                 <div className="w-full">
                   {useMemo(
-<<<<<<< HEAD
-                    () => (
-                      <ReactMarkdown
-                        remarkPlugins={[remarkGfm, remarkMath]}
-                        rehypePlugins={[rehypeMathjax]}
-                        className="markdown prose inline-block break-words text-primary dark:prose-invert
-                      sm:w-[30vw] sm:max-w-[30vw] lg:w-[40vw] lg:max-w-[40vw]"
-                        components={{
-                          pre({ node, ...props }) {
-                            return <>{props.children}</>;
-                          },
-                          code: ({
-                            node,
-                            inline,
-                            className,
-                            children,
-                            ...props
-                          }) => {
-                            if (children.length) {
-                              if (children[0] === "▍") {
-                                return (
-                                  <span className="form-modal-markdown-span">
-                                    ▍
-                                  </span>
-=======
                     () =>
                       chat.message.toString() === "" && lockChat ? (
                         <IconComponent
@@ -138,7 +113,6 @@
                                 children[0] = (children[0] as string).replace(
                                   "`▍`",
                                   "▍"
->>>>>>> 2d908140
                                 );
                               }
 
@@ -146,35 +120,6 @@
                                 className || ""
                               );
 
-<<<<<<< HEAD
-                            return !inline ? (
-                              <CodeTabsComponent
-                                isMessage
-                                tabs={[
-                                  {
-                                    name: (match && match[1]) || "",
-                                    mode: (match && match[1]) || "",
-                                    image:
-                                      "https://curl.se/logo/curl-symbol-transparent.png",
-                                    language: (match && match[1]) || "",
-                                    code: String(children).replace(/\n$/, ""),
-                                  },
-                                ]}
-                                activeTab={"0"}
-                                setActiveTab={() => {}}
-                              />
-                            ) : (
-                              <code className={className} {...props}>
-                                {children}
-                              </code>
-                            );
-                          },
-                        }}
-                      >
-                        {chat.message.toString()}
-                      </ReactMarkdown>
-                    ),
-=======
                               return !inline ? (
                                 <CodeTabsComponent
                                   isMessage
@@ -202,7 +147,6 @@
                           {chat.message.toString()}
                         </ReactMarkdown>
                       ),
->>>>>>> 2d908140
                     [chat.message, chat.message.toString()]
                   )}
                 </div>
