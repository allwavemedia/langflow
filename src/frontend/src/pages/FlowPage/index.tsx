--- conflicted
+++ resolved
@@ -23,30 +23,13 @@
   }, []);
 
   return (
-<<<<<<< HEAD
-    <div className="flow-page-positioning">
-      {flows.length > 0 &&
-        tabId !== "" &&
-        flows.findIndex((flow) => flow.id === tabId) !== -1 && (
-          <Page flow={flows.find((flow) => flow.id === tabId)!} />
-        )}
-      <a
-        target={"_blank"}
-        href="https://logspace.ai/"
-        className="logspace-page-icon"
-      >
-        {version && <div className="mt-1">⛓️ Langflow v{version}</div>}
-        <div className={version ? "mt-2" : "mt-1"}>Created by Logspace</div>
-      </a>
-    </div>
-=======
     <>
       <Header />
       <div className="flow-page-positioning">
         {flows.length > 0 &&
           tabId !== "" &&
           flows.findIndex((flow) => flow.id === tabId) !== -1 && (
-            <Page flow={flows.find((flow) => flow.id === tabId)} />
+            <Page flow={flows.find((flow) => flow.id === tabId)!} />
           )}
         <a
           target={"_blank"}
@@ -58,6 +41,5 @@
         </a>
       </div>
     </>
->>>>>>> aa441259
   );
 }