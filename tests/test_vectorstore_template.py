--- conflicted
+++ resolved
@@ -10,9 +10,5 @@
     assert response.status_code == 200
     json_response = response.json()
     vectorstores = json_response["vectorstores"]
-<<<<<<< HEAD
-    assert set(vectorstores.keys()) == set(settings_manager.settings.VECTORSTORES)
-=======
-    settings_vecs = set(settings.VECTORSTORES)
-    assert all(vs in vectorstores for vs in settings_vecs)
->>>>>>> fe5a35aa
+    settings_vecs = set(settings_manager.settings.VECTORSTORES)
+    assert all(vs in vectorstores for vs in settings_vecs)